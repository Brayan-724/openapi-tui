--- conflicted
+++ resolved
@@ -137,8 +137,6 @@
     Ok(())
   }
 
-<<<<<<< HEAD
-=======
   fn legend_line(&self) -> Line {
     if self.schema_editor.schema_path().is_empty() {
       Line::from(vec![
@@ -167,7 +165,6 @@
     }
   }
 
->>>>>>> 560830a1
   fn nested_schema_path_line(&self) -> Line {
     let schema_path = self.schema_editor.schema_path();
     if schema_path.is_empty() {
