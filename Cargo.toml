[package]
name = "openapi-tui"
version = "0.6.1"
edition = "2021"
description = "This TUI allows you to list and browse APIs described by the openapi specification."

build = "build.rs"

authors = ["Hamed Zaghaghi <hamed.zaghaghi@gmail.com>"]
repository = "https://github.com/zaghaghi/openapi-tui"
homepage = "https://github.com/zaghaghi/openapi-tui"
license = "MIT"
readme = "README.md"

[dependencies]
better-panic = "0.3.0"
clap = { version = "4.4.5", features = [
    "derive",
    "cargo",
    "wrap_help",
    "unicode",
    "string",
    "unstable-styles",
] }
color-eyre = "0.6.2"
config = "0.14.0"
crossterm = { version = "0.27.0", features = ["serde", "event-stream"] }
derive_deref = "1.1.1"
directories = "5.0.1"
futures = "0.3.28"
human-panic = "1.2.0"
json5 = "0.4.1"
lazy_static = "1.4.0"
libc = "0.2.148"
log = "0.4.20"
openapi-31 = { version = "0.4.0" }
pretty_assertions = "1.4.0"
ratatui = { version = "0.26.1", features = ["serde", "macros"] }
reqwest = { version = "0.11.26", features = ["native-tls-vendored"] }
serde = { version = "1.0.188", features = ["derive"] }
serde_json = "1.0.107"
serde_yaml = "0.9.32"
signal-hook = "0.3.17"
strip-ansi-escapes = "0.2.0"
strum = { version = "0.26.1", features = ["derive"] }
syntect = "5.2.0"
syntect-tui = "3.0.2"
tokio = { version = "1.32.0", features = ["full"] }
tokio-util = "0.7.9"
tracing = "0.1.37"
tracing-error = "0.2.0"
tracing-subscriber = { version = "0.3.17", features = ["env-filter", "serde"] }
<<<<<<< HEAD
tui-input = "0.8.0"
=======
tui-prompts = "0.3.8"
>>>>>>> 560830a1

[build-dependencies]
vergen = { version = "8.2.6", features = ["build", "git", "gitoxide", "cargo"] }<|MERGE_RESOLUTION|>--- conflicted
+++ resolved
@@ -50,11 +50,8 @@
 tracing = "0.1.37"
 tracing-error = "0.2.0"
 tracing-subscriber = { version = "0.3.17", features = ["env-filter", "serde"] }
-<<<<<<< HEAD
 tui-input = "0.8.0"
-=======
 tui-prompts = "0.3.8"
->>>>>>> 560830a1
 
 [build-dependencies]
 vergen = { version = "8.2.6", features = ["build", "git", "gitoxide", "cargo"] }